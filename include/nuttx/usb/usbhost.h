/************************************************************************************
 * include/nuttx/usb/usbhost.h
 *
 *   Copyright (C) 2010-2015 Gregory Nutt. All rights reserved.
 *   Author: Gregory Nutt <gnutt@nuttx.org>
 *
 * References:
 *   "Universal Serial Bus Mass Storage Class, Specification Overview,"
 *   Revision 1.2,  USB Implementer's Forum, June 23, 2003.
 *
 *   "Universal Serial Bus Mass Storage Class, Bulk-Only Transport,"
 *   Revision 1.0, USB Implementer's Forum, September 31, 1999.
 *
 * Redistribution and use in source and binary forms, with or without
 * modification, are permitted provided that the following conditions
 * are met:
 *
 * 1. Redistributions of source code must retain the above copyright
 *    notice, this list of conditions and the following disclaimer.
 * 2. Redistributions in binary form must reproduce the above copyright
 *    notice, this list of conditions and the following disclaimer in
 *    the documentation and/or other materials provided with the
 *    distribution.
 * 3. Neither the name NuttX nor the names of its contributors may be
 *    used to endorse or promote products derived from this software
 *    without specific prior written permission.
 *
 * THIS SOFTWARE IS PROVIDED BY THE COPYRIGHT HOLDERS AND CONTRIBUTORS
 * "AS IS" AND ANY EXPRESS OR IMPLIED WARRANTIES, INCLUDING, BUT NOT
 * LIMITED TO, THE IMPLIED WARRANTIES OF MERCHANTABILITY AND FITNESS
 * FOR A PARTICULAR PURPOSE ARE DISCLAIMED. IN NO EVENT SHALL THE
 * COPYRIGHT OWNER OR CONTRIBUTORS BE LIABLE FOR ANY DIRECT, INDIRECT,
 * INCIDENTAL, SPECIAL, EXEMPLARY, OR CONSEQUENTIAL DAMAGES (INCLUDING,
 * BUT NOT LIMITED TO, PROCUREMENT OF SUBSTITUTE GOODS OR SERVICES; LOSS
 * OF USE, DATA, OR PROFITS; OR BUSINESS INTERRUPTION) HOWEVER CAUSED
 * AND ON ANY THEORY OF LIABILITY, WHETHER IN CONTRACT, STRICT
 * LIABILITY, OR TORT (INCLUDING NEGLIGENCE OR OTHERWISE) ARISING IN
 * ANY WAY OUT OF THE USE OF THIS SOFTWARE, EVEN IF ADVISED OF THE
 * POSSIBILITY OF SUCH DAMAGE.
 *
 ************************************************************************************/

#ifndef __INCLUDE_NUTTX_USB_USBHOST_H
#define __INCLUDE_NUTTX_USB_USBHOST_H

/************************************************************************************
 * Included Files
 ************************************************************************************/

#include <nuttx/config.h>

#include <sys/types.h>
#include <stdint.h>
#include <stdbool.h>
#include <semaphore.h>

#include <nuttx/wqueue.h>

/************************************************************************************
 * Pre-processor Definitions
 ************************************************************************************/

/************************************************************************************
 * Name: ROOTHUB
 *
 * Description:
 *   Check for root hub
 *
 ************************************************************************************/

#define ROOTHUB(devclass)  ((devclass)->parent == NULL)

/************************************************************************************
 * Name: CLASS_CREATE
 *
 * Description:
 *   This macro will call the create() method of struct usbhost_registry_s.  The create()
 *   method is a callback into the class implementation.  It is used to (1) create
 *   a new instance of the USB host class state and to (2) bind a USB host driver
 *   "session" to the class instance.  Use of this create() method will support
 *   environments where there may be multiple USB ports and multiple USB devices
 *   simultaneously connected.
 *
 * Input Parameters:
 *   reg - The USB host class registry entry previously obtained from a call to
 *     usbhost_findclass().
 *   devclass - An instance of struct usbhost_driver_s that the class
 *     implementation will "bind" to its state structure and will subsequently
 *     use to communicate with the USB host driver.
 *   id - In the case where the device supports multiple base classes, subclasses, or
 *     protocols, this specifies which to configure for.
 *
 * Returned Values:
 *   On success, this function will return a non-NULL instance of struct
 *   usbhost_class_s that can be used by the USB host driver to communicate with the
 *   USB host class.  NULL is returned on failure; this function will fail only if
 *   the devclass input parameter is NULL or if there are insufficient resources to
 *   create another USB host class instance.
 *
 * Assumptions:
 *   If this function is called from an interrupt handler, it will be unable to
 *   allocate memory and CONFIG_USBHOST_NPREALLOC should be defined to be a value
 *   greater than zero specify a number of pre-allocated class structures.
 *
 ************************************************************************************/

#define CLASS_CREATE(reg, devclass, id) ((reg)->create(devclass, id))

/************************************************************************************
 * Name: CLASS_CONNECT
 *
 * Description:
 *   This macro will call the connect() method of struct usbhost_class_s.  This
 *   method is a callback into the devclass implementation.  It is used to provide the
 *   device's configuration descriptor to the devclass so that the devclass may initialize
 *   properly
 *
 * Input Parameters:
 *   devclass - The USB host class entry previously obtained from a call to create().
 *   configdesc - A pointer to a uint8_t buffer container the configuration descriptor.
 *   desclen - The length in bytes of the configuration descriptor.
 *
 * Returned Values:
 *   On success, zero (OK) is returned. On a failure, a negated errno value is
 *   returned indicating the nature of the failure
 *
 *   NOTE that the class instance remains valid upon return with a failure.  It is
 *   the responsibility of the higher level enumeration logic to call
 *   CLASS_DISCONNECTED to free up the class driver resources.
 *
 * Assumptions:
 *   - This function is probably called on the same thread that called the driver
 *     enumerate() method. This function will *not* be called from an interrupt
 *     handler.
 *   - If this function returns an error, the USB host controller driver
 *     must call to DISCONNECTED method to recover from the error
 *
 ************************************************************************************/

<<<<<<< HEAD
#define CLASS_CONNECT(devclass,configdesc,desclen) \
  ((devclass)->connect(devclass,configdesc,desclen))
=======
#define CLASS_CONNECT(devclass,configdesc,desclen,funcaddr) \
  ((devclass)->connect(devclass,configdesc,desclen, funcaddr))
>>>>>>> f9fc49ae

/************************************************************************************
 * Name: CLASS_DISCONNECTED
 *
 * Description:
 *   This macro will call the disconnected() method of struct usbhost_class_s.  This
 *   method is a callback into the class implementation.  It is used to inform the
 *   class that the USB device has been disconnected.
 *
 * Input Parameters:
 *   devclass - The USB host class entry previously obtained from a call to create().
 *
 * Returned Values:
 *   On success, zero (OK) is returned. On a failure, a negated errno value is
 *   returned indicating the nature of the failure
 *
 * Assumptions:
 *   This function will *not* be called from an interrupt handler.
 *
 ************************************************************************************/

#define CLASS_DISCONNECTED(devclass) ((devclass)->disconnected(devclass))

/*******************************************************************************
 * Name: CONN_WAIT
 *
 * Description:
 *   Wait for a device to be connected or disconnected to/from a root hub port.
 *
 * Input Parameters:
 *   conn - The USB host connection instance obtained as a parameter from the call to
 *      the USB driver initialization logic.
 *   connected - A pointer to an array of n boolean values corresponding to
 *      root hubs 1 through n.  For each boolean value: TRUE: Wait for a device
 *      to be connected on the root hub; FALSE: wait for device to be
 *      disconnected from the root hub.
 *
 * Returned Values:
 *   And index [0..(n-1)} corresponding to the root hub port number {1..n} is
 *   returned when a device in connected or disconnected. This function will not
 *   return until either (1) a device is connected or disconnect to/from any
 *   root hub port or until (2) some failure occurs.  On a failure, a negated
 *   errno value is returned indicating the nature of the failure
 *
 * Assumptions:
 *   - Called from a single thread so no mutual exclusion is required.
 *   - Never called from an interrupt handler.
 *
 *******************************************************************************/

#define CONN_WAIT(conn, connected) ((conn)->wait(conn,connected))

/************************************************************************************
 * Name: CONN_ENUMERATE
 *
 * Description:
 *   Enumerate the connected device.  As part of this enumeration process,
 *   the driver will (1) get the device's configuration descriptor, (2)
 *   extract the class ID info from the configuration descriptor, (3) call
 *   usbhost_findclass() to find the class that supports this device, (4)
 *   call the create() method on the struct usbhost_registry_s interface
 *   to get a class instance, and finally (5) call the connect() method
 *   of the struct usbhost_class_s interface.  After that, the class is in
 *   charge of the sequence of operations.
 *
 * Input Parameters:
 *   conn - The USB host connection instance obtained as a parameter from the call to
 *      the USB driver initialization logic.
 *   rphndx - Root hub port index.  0-(n-1) corresponds to root hub port 1-n.
 *
 * Returned Values:
 *   On success, zero (OK) is returned. On a failure, a negated errno value is
 *   returned indicating the nature of the failure
 *
 * Assumptions:
 *   This function will *not* be called from an interrupt handler.
 *
 ************************************************************************************/

#define CONN_ENUMERATE(conn,rhpndx) ((conn)->enumerate(conn,rhpndx))

/************************************************************************************
 * Name: DRVR_EP0CONFIGURE
 *
 * Description:
 *   Configure endpoint 0.  This method is normally used internally by the
 *   enumerate() method but is made available at the interface to support
 *   an external implementation of the enumeration logic.
 *
 * Input Parameters:
 *   drvr - The USB host driver instance obtained as a parameter from the call to
 *      the class create() method.
 *   ep0 - The (opaque) EP0 endpoint instance
 *   funcaddr - The USB address of the function containing the endpoint that EP0
 *     controls
 *   mps (maxpacketsize) - The maximum number of bytes that can be sent to or
 *    received from the endpoint in a single data packet
 *
 * Returned Values:
 *   On success, zero (OK) is returned. On a failure, a negated errno value is
 *   returned indicating the nature of the failure
 *
 * Assumptions:
 *   This function will *not* be called from an interrupt handler.
 *
 ************************************************************************************/

#define DRVR_EP0CONFIGURE(drvr,ep0,funcaddr,mps) \
  ((drvr)->ep0configure(drvr,ep0,funcaddr,mps))

/************************************************************************************
 * Name: DRVR_GETDEVINFO
 *
 * Description:
 *   Get information about the connected device.
 *
 * Input Parameters:
 *   drvr - The USB host driver instance obtained as a parameter from the call to
 *      the class create() method.
 *   devinfo - A pointer to memory provided by the caller in which to return the
 *      device information.
 *
 * Returned Values:
 *   On success, zero (OK) is returned. On a failure, a negated errno value is
 *   returned indicating the nature of the failure
 *
 * Assumptions:
 *   This function will *not* be called from an interrupt handler.
 *
 ************************************************************************************/

#define DRVR_GETDEVINFO(drvr,devinfo) ((drvr)->getdevinfo(drvr,devinfo))

/* struct usbhost_devinfo_s speed settings */

#define DEVINFO_SPEED_LOW  0
#define DEVINFO_SPEED_FULL 1
#define DEVINFO_SPEED_HIGH 2

/************************************************************************************
 * Name: DRVR_EPALLOC
 *
 * Description:
 *   Allocate and configure one endpoint.
 *
 * Input Parameters:
 *   drvr - The USB host driver instance obtained as a parameter from the call to
 *      the class create() method.
 *   epdesc - Describes the endpoint to be allocated.
 *   ep - A memory location provided by the caller in which to receive the
 *      allocated endpoint descriptor.
 *
 * Returned Values:
 *   On success, zero (OK) is returned. On a failure, a negated errno value is
 *   returned indicating the nature of the failure
 *
 * Assumptions:
 *   This function will *not* be called from an interrupt handler.
 *
 ************************************************************************************/

#define DRVR_EPALLOC(drvr,epdesc,ep) ((drvr)->epalloc(drvr,epdesc,ep))

/************************************************************************************
 * Name: DRVR_EPFREE
 *
 * Description:
 *   Free and endpoint previously allocated by DRVR_EPALLOC.
 *
 * Input Parameters:
 *   drvr - The USB host driver instance obtained as a parameter from the call to
 *      the class create() method.
 *   ep - The endpoint to be freed.
 *
 * Returned Values:
 *   On success, zero (OK) is returned. On a failure, a negated errno value is
 *   returned indicating the nature of the failure
 *
 * Assumptions:
 *   This function will *not* be called from an interrupt handler.
 *
 ************************************************************************************/

#define DRVR_EPFREE(drvr,ep) ((drvr)->epfree(drvr,ep))

/************************************************************************************
 * Name: DRVR_ALLOC
 *
 * Description:
 *   Some hardware supports special memory in which request and descriptor data can
 *   be accessed more efficiently.  This method provides a mechanism to allocate
 *   the request/descriptor memory.  If the underlying hardware does not support
 *   such "special" memory, this functions may simply map to kmm_malloc.
 *
 *   This interface was optimized under a particular assumption.  It was assumed
 *   that the driver maintains a pool of small, pre-allocated buffers for descriptor
 *   traffic.  NOTE that size is not an input, but an output:  The size of the
 *   pre-allocated buffer is returned.
 *
 * Input Parameters:
 *   drvr - The USB host driver instance obtained as a parameter from the call to
 *      the class create() method.
 *   buffer - The address of a memory location provided by the caller in which to
 *     return the allocated buffer memory address.
 *   maxlen - The address of a memory location provided by the caller in which to
 *     return the maximum size of the allocated buffer memory.
 *
 * Returned Values:
 *   On success, zero (OK) is returned. On a failure, a negated errno value is
 *   returned indicating the nature of the failure
 *
 * Assumptions:
 *   This function will *not* be called from an interrupt handler.
 *
 ************************************************************************************/

#define DRVR_ALLOC(drvr,buffer,maxlen) ((drvr)->alloc(drvr,buffer,maxlen))

/************************************************************************************
 * Name: DRVR_FREE
 *
 * Description:
 *   Some hardware supports special memory in which request and descriptor data can
 *   be accessed more efficiently.  This method provides a mechanism to free that
 *   request/descriptor memory.  If the underlying hardware does not support
 *   such "special" memory, this functions may simply map to kmm_free().
 *
 * Input Parameters:
 *   drvr - The USB host driver instance obtained as a parameter from the call to
 *      the class create() method.
 *   buffer - The address of the allocated buffer memory to be freed.
 *
 * Returned Values:
 *   On success, zero (OK) is returned. On a failure, a negated errno value is
 *   returned indicating the nature of the failure
 *
 * Assumptions:
 *   This function will *not* be called from an interrupt handler.
 *
 ************************************************************************************/

#define DRVR_FREE(drvr,buffer) ((drvr)->free(drvr,buffer))

/************************************************************************************
 * Name: DRVR_IOALLOC
 *
 * Description:
 *   Some hardware supports special memory in which larger IO buffers can
 *   be accessed more efficiently.  This method provides a mechanism to allocate
 *   the request/descriptor memory.  If the underlying hardware does not support
 *   such "special" memory, this functions may simply map to kmm_malloc.
 *
 *   This interface differs from DRVR_ALLOC in that the buffers are variable-sized.
 *
 * Input Parameters:
 *   drvr - The USB host driver instance obtained as a parameter from the call to
 *      the class create() method.
 *   buffer - The address of a memory location provided by the caller in which to
 *     return the allocated buffer memory address.
 *   buflen - The size of the buffer required.
 *
 * Returned Values:
 *   On success, zero (OK) is returned. On a failure, a negated errno value is
 *   returned indicating the nature of the failure
 *
 * Assumptions:
 *   This function will *not* be called from an interrupt handler.
 *
 ************************************************************************************/

#define DRVR_IOALLOC(drvr,buffer,buflen) ((drvr)->ioalloc(drvr,buffer,buflen))

/************************************************************************************
 * Name: DRVR_IOFREE
 *
 * Description:
 *   Some hardware supports special memory in which IO data can  be accessed more
 *   efficiently.  This method provides a mechanism to free that IO buffer
 *   memory.  If the underlying hardware does not support such "special" memory,
 *   this functions may simply map to kmm_free().
 *
 * Input Parameters:
 *   drvr - The USB host driver instance obtained as a parameter from the call to
 *      the class create() method.
 *   buffer - The address of the allocated buffer memory to be freed.
 *
 * Returned Values:
 *   On success, zero (OK) is returned. On a failure, a negated errno value is
 *   returned indicating the nature of the failure
 *
 * Assumptions:
 *   This function will *not* be called from an interrupt handler.
 *
 ************************************************************************************/

#define DRVR_IOFREE(drvr,buffer) ((drvr)->iofree(drvr,buffer))

/************************************************************************************
 * Name: DRVR_CTRLIN and DRVR_CTRLOUT
 *
 * Description:
 *   Process a IN or OUT request on the control endpoint.  These methods
 *   will enqueue the request and wait for it to complete.  Only one transfer may be
 *   queued; Neither these methods nor the transfer() method can be called again
 *   until the control transfer functions returns.
 *
 *   These are blocking methods; these functions will not return until the
 *   control transfer has completed.
 *
 * Input Parameters:
 *   drvr - The USB host driver instance obtained as a parameter from the call to
 *      the class create() method.
 *   xfr - Describes the request to be sent.  This request must lie in memory
 *      created by DRVR_ALLOC.
 *   buffer - A buffer used for sending the request and for returning any
 *     responses.  This buffer must be large enough to hold the length value
 *     in the request description. buffer must have been allocated using DRVR_ALLOC.
 *
 *   NOTE: On an IN transaction, req and buffer may refer to the same allocated
 *   memory.
 *
 * Returned Values:
 *   On success, zero (OK) is returned. On a failure, a negated errno value is
 *   returned indicating the nature of the failure
 *
 * Assumptions:
 *   This function will *not* be called from an interrupt handler.
 *
 ************************************************************************************/

#define DRVR_CTRLIN(drvr,xfer,cmd)  ((drvr)->ctrlin(drvr,xfer,cmd))
#define DRVR_CTRLOUT(drvr,xfer,cmd) ((drvr)->ctrlout(drvr,xfer,cmd))

/************************************************************************************
 * Name: DRVR_TRANSFER
 *
 * Description:
 *   Process a request to handle a transfer descriptor.  This method will
 *   enqueue the transfer request and rwait for it to complete.  Only one transfer may
 *   be queued; Neither this method nor the ctrlin or ctrlout methods can be called
 *   again until this function returns.
 *
 *   This is a blocking method; this functions will not return until the
 *   transfer has completed.
 *
 * Input Parameters:
 *   drvr - The USB host driver instance obtained as a parameter from the call to
 *      the class create() method.
 *   ed - The IN or OUT endpoint descriptor for the device endpoint on which to
 *      perform the transfer.
 *   buffer - A buffer containing the data to be sent (OUT endpoint) or received
 *     (IN endpoint).  buffer must have been allocated using DRVR_ALLOC
 *   buflen - The length of the data to be sent or received.
 *
 * Returned Values:
 *   On success, zero (OK) is returned. On a failure, a negated errno value is
 *   returned indicating the nature of the failure:
 *
 *     EAGAIN - If devices NAKs the transfer (or NYET or other error where
 *              it may be appropriate to restart the entire transaction).
 *     EPERM  - If the endpoint stalls
 *     EIO    - On a TX or data toggle error
 *     EPIPE  - Overrun errors
 *
 * Assumptions:
 *   This function will *not* be called from an interrupt handler.
 *
 ************************************************************************************/

#define DRVR_TRANSFER(drvr,xfer) ((drvr)->transfer(drvr,xfer))

/************************************************************************************
 * Name: DRVR_DISCONNECT
 *
 * Description:
 *   Called by the class when an error occurs and driver has been disconnected.
 *   The USB host driver should discard the handle to the class instance (it is
 *   stale) and not attempt any further interaction with the class driver instance
 *   (until a new instance is received from the create() method).  The driver
 *   should not called the class' disconnected() method.
 *
 * Input Parameters:
 *   drvr - The USB host driver instance obtained as a parameter from the call to
 *      the class create() method.
 *
 * Returned Values:
 *   None
 *
 * Assumptions:
 *   This function will *not* be called from an interrupt handler.
 *
 ************************************************************************************/

#define DRVR_DISCONNECT(drvr) ((drvr)->disconnect(drvr))

/************************************************************************************
 * Name: DRVR_RHCTRL and DRVR_RHSTATUS
 *
 * Description:
 *   Called by hub class to control root hub.
 *
 * Input Parameters:
 *   drvr - The USB host driver instance obtained as a parameter from the call to
 *      the class create() method.
 *   xfer - Describes the request to be sent.  This request must lie in memory
 *      created by DRVR_ALLOC.
 *   cmd - A buffer used for sending the request and for returning any
 *     responses.  This buffer must be large enough to hold the length value
 *     in the request description. buffer must have been allocated using DRVR_ALLOC.
 *
 * Returned Values:
 *   On success, zero (OK) is returned. On a failure, a negated errno value is
 *   returned indicating the nature of the failure
 *
 * Assumptions:
 *
 ************************************************************************************/

#ifdef CONFIG_UBHOST_HUB
#  define DRVR_RHCTRL(drvr,xfer,cmd) ((drvr)->rhctrl(drvr,xfer,cmd))
#  define DRVR_RHSTATUS(drvr,xfer) ((drvr)->rhstatus(drvr,xfer))
#endif

/************************************************************************************
 * Public Types
 ************************************************************************************/

/* This struct contains all of the information that is needed to associate a device
 * this is connected via a USB port to a class.
 */

struct usbhost_id_s
{
  uint8_t  base;     /* Base device class code (see USB_CLASS_* defines in usb.h) */
  uint8_t  subclass; /* Sub-class, depends on base class. Eg., See USBMSC_SUBCLASS_* */
  uint8_t  proto;    /* Protocol, depends on base class. Eg., See USBMSC_PROTO_* */
  uint16_t vid;      /* Vendor ID (for vendor/product specific devices) */
  uint16_t pid;      /* Product ID (for vendor/product specific devices) */
};

/* The struct usbhost_registry_s type describes information that is kept in the the
 * USB host registry.  USB host class implementations register this information so
 * that USB host drivers can later find the class that matches the device that is
 * connected to the USB port.
 */

struct usbhost_driver_s; /* Forward reference to the driver state structure */
struct usbhost_class_s;  /* Forward reference to the class state structure */
struct usbhost_registry_s
{
  /* This field is used to implement a singly-link registry structure.  Because of
   * the presence of this link, provides of structy usbhost_registry_s instances must
   * provide those instances in write-able memory (RAM).
   */

  struct usbhost_registry_s *flink;

  /* This is a callback into the class implementation.  It is used to (1) create
   * a new instance of the USB host class state and to (2) bind a USB host driver
   * "session" to the class instance.  Use of this create() method will support
   * environments where there may be multiple USB ports and multiple USB devices
   * simultaneously connected (see the CLASS_CREATE() macro above).
   */

  int (*create)(FAR struct usbhost_class_s *devclass,
                FAR const struct usbhost_id_s *id);

  /* This information uniquely identifies the USB host class implementation that
   * goes with a specific USB device.
   */

  uint8_t nids;                        /* Number of IDs in the id[] array */
  FAR const struct usbhost_id_s *id;   /* An array of ID info. Actual dimension is nids */
};

/* struct usbhost_class_s provides access from the USB host driver to the USB host
 * class implementation.
 */

struct usbhost_class_s
{
#ifdef CONFIG_UBHOST_HUB
  /* Host driver */

  struct usbhost_driver_s *drvr;

  /* USB device address & speed */

  uint8_t addr;
  uint8_t speed;

  /* Parent class */

  struct usbhost_class_s *parent;

  /* Control endpoint, ep0 */

  usbhost_ep_t ep0;

  /* Transaction translator hub */

  FAR struct usb_hubtt_s *tt;

  /* Transaction translator port */

  uint8_t ttport;

  /* Class specific private data */

  FAR void *priv;
#endif

  /* Provides the configuration descriptor to the class.  The configuration
   * descriptor contains critical information needed by the class in order to
   * initialize properly (such as endpoint selections).
   */

  int (*connect)(FAR struct usbhost_class_s *devclass,
                 FAR const uint8_t *configdesc,
                 int desclen);

  /* This method informs the class that the USB device has been disconnected. */

  int (*disconnected)(FAR struct usbhost_class_s *devclass);
};

/* This structure describes one endpoint.  It is used as an input to the
 * epalloc() method.  Most of this information comes from the endpoint
 * descriptor.
 */

struct usbhost_epdesc_s
{
#ifdef CONFIG_UBHOST_HUB
  FAR struct usbhost_class_s *devclass; /* Class */
#endif
  uint8_t addr;                         /* Endpoint address */
  bool in;                              /* Direction: true->IN */
  uint8_t funcaddr;                     /* USB address of function containing endpoint */
  uint8_t xfrtype;                      /* Transfer type.  See USB_EP_ATTR_XFER_* in usb.h */
  uint8_t interval;                     /* Polling interval */
  uint16_t mxpacketsize;                /* Max packetsize */
};

/* This structure provides information about the connected device */

struct usbhost_devinfo_s
{
  uint8_t speed:2;       /* Device speed: 0=low, 1=full, 2=high */
};

/* This type represents one endpoint configured by the epalloc() method.
 * The actual form is known only internally to the USB host controller
 * (for example, for an OHCI driver, this would probably be a pointer
 * to an endpoint descriptor).
 */

typedef FAR void *usbhost_ep_t;

/* Generic transfer structure */

struct usbhost_transfer_s
{
  FAR uint8_t *buffer;
  size_t buflen;
  size_t len;
  int status;

  /* Semaphore of synchronized transfers */

  sem_t done;

  /* Device class */

  FAR struct usbhost_class_s *devclass;

  /* Opaque endpoint pointer; can be xHCI specific */

  usbhost_ep_t ep;

  /* Workqueue for callback */

  struct work_s  work;

  /* Transfer complete callback */

  void (*callback)(FAR struct usbhost_transfer_s *);
};

/* struct usbhost_connection_s provides as interface between platform-specific
 * connection monitoring and the USB host driver connection and enumeration
 * logic.
 */

struct usbhost_connection_s
{
  /* Wait for a device to connect or disconnect. */

  int (*wait)(FAR struct usbhost_connection_s *conn, FAR const bool *connected);

  /* Enumerate the device connected on a root hub port.  As part of this
   * enumeration process, the driver will (1) get the device's configuration
   * descriptor, (2) extract the class ID info from the configuration
   * descriptor, (3) call usbhost_findclass() to find the class that supports
   * this device, (4) call the create() method on the struct usbhost_registry_s
   * interface to get a class instance, and finally (5) call the connect()
   * method of the struct usbhost_class_s interface.  After that, the class is
   * in charge of the sequence of operations.
   */

  int (*enumerate)(FAR struct usbhost_connection_s *conn, int rhpndx);
};

/* struct usbhost_driver_s provides access to the USB host driver from the
 * USB host class implementation.
 */

struct usbhost_driver_s
{
#ifdef CONFIG_UBHOST_HUB
  /* Root hub */

  FAR struct usbhost_class_s *roothub;

  /* Controller speed, i.e. High/Full/Low */

  uint8_t speed;
#endif

  /* Configure endpoint 0.  This method is normally used internally by the
   * enumerate() method but is made available at the interface to support
   * an external implementation of the enumeration logic.
   */

  int (*ep0configure)(FAR struct usbhost_driver_s *drvr, usbhost_ep_t ep0,
                      uint8_t funcaddr, uint16_t maxpacketsize);

  /* Get information about the connected device */

  int (*getdevinfo)(FAR struct usbhost_driver_s *drvr,
                   FAR struct usbhost_devinfo_s *devinfo);

  /* Allocate and configure an endpoint. */

  int (*epalloc)(FAR struct usbhost_driver_s *drvr,
                 FAR const struct usbhost_epdesc_s *epdesc,
                 FAR usbhost_ep_t *ep);
  int (*epfree)(FAR struct usbhost_driver_s *drvr, FAR usbhost_ep_t ep);

  /* Some hardware supports special memory in which transfer descriptors can
   * be accessed more efficiently.  The following methods provide a mechanism
   * to allocate and free the transfer descriptor memory.  If the underlying
   * hardware does not support such "special" memory, these functions may
   * simply map to kmm_malloc and kmm_free.
   *
   * This interface was optimized under a particular assumption.  It was assumed
   * that the driver maintains a pool of small, pre-allocated buffers for descriptor
   * traffic.  NOTE that size is not an input, but an output:  The size of the
   * pre-allocated buffer is returned.
   */

  int (*alloc)(FAR struct usbhost_driver_s *drvr,
               FAR uint8_t **buffer, FAR size_t *maxlen);
  int (*free)(FAR struct usbhost_driver_s *drvr, FAR uint8_t *buffer);

  /*   Some hardware supports special memory in which larger IO buffers can
   *   be accessed more efficiently.  This method provides a mechanism to allocate
   *   the request/descriptor memory.  If the underlying hardware does not support
   *   such "special" memory, this functions may simply map to kmm_malloc.
   *
   *   This interface differs from DRVR_ALLOC in that the buffers are variable-sized.
   */

  int (*ioalloc)(FAR struct usbhost_driver_s *drvr,
                 FAR uint8_t **buffer, size_t buflen);
  int (*iofree)(FAR struct usbhost_driver_s *drvr, FAR uint8_t *buffer);

  /* Process a IN or OUT request on the control endpoint.  These methods
   * will enqueue the request and wait for it to complete.  Only one transfer may
   * be queued; Neither these methods nor the transfer() method can be called again
   * until the control transfer functions returns.
   *
   * These are blocking methods; these functions will not return until the
   * control transfer has completed.
   */

  int (*ctrlin)(FAR struct usbhost_driver_s *drvr,
                FAR struct usbhost_transfer_s *xfer,
                FAR const struct usb_ctrlreq_s *cmd);
  int (*ctrlout)(FAR struct usbhost_driver_s *drvr,
                 FAR struct usbhost_transfer_s *xfer,
                 FAR const struct usb_ctrlreq_s *cmd);

  /* Process a request to handle a transfer descriptor.  This method will
   * enqueue the transfer request and wait for it to complete.  Only one transfer may
   * be queued; Neither this method nor the ctrlin or ctrlout methods can be called
   * again until this function returns.
   *
   * This is a blocking method; this functions will not return until the
   * transfer has completed.
   */

  int (*transfer)(FAR struct usbhost_driver_s *drvr,
                  FAR struct usbhost_transfer_s *xfer);

  /* Called by the class when an error occurs and driver has been disconnected.
   * The USB host driver should discard the handle to the class instance (it is
   * stale) and not attempt any further interaction with the class driver instance
   * (until a new instance is received from the create() method).
   */

  void (*disconnect)(FAR struct usbhost_driver_s *drvr);

#ifdef CONFIG_UBHOST_HUB
  /* Called by hub class to control root hub. */

  int (*rhctrl)(FAR struct usbhost_driver_s *drvr,
                 FAR struct usbhost_transfer_s *xfer,
                 FAR const struct usb_ctrlreq_s *cmd);
  int (*rhstatus)(FAR struct usbhost_driver_s *drvr,
                  FAR struct usbhost_transfer_s *xfer);
#endif
};

/************************************************************************************
 * Public Data
 ************************************************************************************/

#undef EXTERN
#if defined(__cplusplus)
#define EXTERN extern "C"
extern "C"
{
#else
#define EXTERN extern
#endif

/************************************************************************************
 * Public Functions
 ************************************************************************************/

/************************************************************************************
 * Name: usbhost_registerclass
 *
 * Description:
 *   Register a USB host class implementation.  The caller provides an instance of
 *   struct usbhost_registry_s that contains all of the information that will be
 *   needed later to (1) associate the USB host class implementation with a connected
 *   USB device, and (2) to obtain and bind a struct usbhost_class_s instance for
 *   the device.
 *
 * Input Parameters:
 *   devclass - An write-able instance of struct usbhost_registry_s that will be
 *     maintained in a registry.
 *
 * Returned Values:
 *   On success, this function will return zero (OK).  Otherwise, a negated errno
 *   value is returned.
 *
 ************************************************************************************/

int usbhost_registerclass(struct usbhost_registry_s *devclass);

/************************************************************************************
 * Name: usbhost_findclass
 *
 * Description:
 *   Find a USB host class implementation previously registered by
 *   usbhost_registerclass().  On success, an instance of struct usbhost_registry_s
 *   will be returned.  That instance will contain all of the information that will
 *   be needed to obtain and bind a struct usbhost_class_s instance for the device.
 *
 * Input Parameters:
 *   id - Identifies the USB device class that has connect to the USB host.
 *
 * Returned Values:
 *   On success this function will return a non-NULL instance of struct
 *   usbhost_registry_s.  NULL will be returned on failure.  This function can only
 *   fail if (1) id is NULL, or (2) no USB host class is registered that matches the
 *   device class ID.
 *
 ************************************************************************************/

const struct usbhost_registry_s *usbhost_findclass(const struct usbhost_id_s *id);

#ifdef CONFIG_USBHOST_HUB
/****************************************************************************
 * Name: usbhost_hubinit
 *
 * Description:
 *   Initialize the USB hub class.  This function should be called
 *   be platform-specific code in order to initialize and register support
 *   for the USB host storage class.
 *
 * Input Parameters:
 *   None
 *
 * Returned Values:
 *   On success this function will return zero (OK);  A negated errno value
 *   will be returned on failure.
 *
 ****************************************************************************/

int usbhost_hubinit(void);
#endif

#ifdef CONFIG_USBHOST_MSC
/****************************************************************************
 * Name: usbhost_storageinit
 *
 * Description:
 *   Initialize the USB host storage class.  This function should be called
 *   be platform-specific code in order to initialize and register support
 *   for the USB host storage class.
 *
 * Input Parameters:
 *   None
 *
 * Returned Values:
 *   On success this function will return zero (OK);  A negated errno value
 *   will be returned on failure.
 *
 ****************************************************************************/

int usbhost_storageinit(void);
#endif

#ifdef CONFIG_USBHOST_HIDKBD
/****************************************************************************
 * Name: usbhost_kbdinit
 *
 * Description:
 *   Initialize the USB storage HID keyboard class driver.  This function
 *   should be called be platform-specific code in order to initialize and
 *   register support for the USB host HID keyboard class device.
 *
 * Input Parameters:
 *   None
 *
 * Returned Values:
 *   On success this function will return zero (OK);  A negated errno value
 *   will be returned on failure.
 *
 ****************************************************************************/

int usbhost_kbdinit(void);
#endif

#ifdef CONFIG_USBHOST_HIDMOUSE
/****************************************************************************
 * Name: usbhost_mouse_init
 *
 * Description:
 *   Initialize the USB storage HID mouse class driver.  This function
 *   should be called be platform-specific code in order to initialize and
 *   register support for the USB host HID mouse class device.
 *
 * Input Parameters:
 *   None
 *
 * Returned Values:
 *   On success this function will return zero (OK);  A negated errno value
 *   will be returned on failure.
 *
 ****************************************************************************/

int usbhost_mouse_init(void);
#endif

/****************************************************************************
 * Name: usbhost_wlaninit
 *
 * Description:
 *   Initialize the USB WLAN class driver.  This function should be called
 *   be platform-specific code in order to initialize and register support
 *   for the USB host class device.
 *
 * Input Parameters:
 *   None
 *
 * Returned Values:
 *   On success this function will return zero (OK);  A negated errno value
 *   will be returned on failure.
 *
 ****************************************************************************/

int usbhost_wlaninit(void);

#ifdef CONFIG_USBHOST_HUB
/****************************************************************************
 * Name: usbhost_ctrlxfer
 *
 * Description:
 *   Free transfer buffer memory.
 *
 * Input Parameters:
 *   priv - A reference to the class instance.
 *
 * Returned Values:
 *   On success, zero (OK) is returned.  On failure, an negated errno value
 *   is returned to indicate the nature of the failure.
 *
 ****************************************************************************/

int usbhost_ctrlxfer(FAR struct usbhost_class_s *devclass, uint8_t type,
                     uint8_t req, uint16_t value, uint16_t index,
                     uint16_t len, FAR uint8_t *buffer);
#endif

#ifdef CONFIG_USBHOST_HUB
/****************************************************************************
 * Name: usbhost_intxfer
 *
 * Description:
 *   Free transfer buffer memory.
 *
 * Input Parameters:
 *   priv - A reference to the class instance.
 *
 * Returned Values:
 *   On success, zero (OK) is returned.  On failure, an negated errno value
 *   is returned to indicate the nature of the failure.
 *
 ****************************************************************************/

int usbhost_intxfer(FAR struct usbhost_class_s *devclass,
                    FAR struct usbhost_transfer_s *xfer,
                    void (*callback)(FAR struct usbhost_transfer_s *));
#endif

/*******************************************************************************
 * Name: usbhost_enumerate
 *
 * Description:
 *   Enumerate the connected device.  As part of this enumeration process,
 *   the driver will (1) get the device's configuration descriptor, (2)
 *   extract the class ID info from the configuration descriptor, (3) call
 *   usbhost_findclass() to find the class that supports this device, (4)
 *   call the create() method on the struct usbhost_registry_s interface
 *   to get a class instance, and finally (5) call the configdesc() method
 *   of the struct usbhost_class_s interface.  After that, the class is in
 *   charge of the sequence of operations.
 *
 * Input Parameters:
<<<<<<< HEAD
 *   devclass - USB class information common across all classes. Whoever calls
 *     enumerate should fill address, speed, driver and parent class
 *     pointer. Enumeration will fill the control endpoint ep0,
 *     transaction translator (if applicable) and private data
=======
 *   drvr - The USB host driver instance obtained as a parameter from the call to
 *      the class create() method.
 *   funcaddr - The USB address of the function containing the endpoint that EP0
 *     controls
 *   devclass - If the class driver for the device is successful located
 *      and bound to the driver, the allocated class instance is returned into
 *      this caller-provided memory location.
>>>>>>> f9fc49ae
 *
 * Returned Values:
 *   On success, zero (OK) is returned. On a failure, a negated errno value is
 *   returned indicating the nature of the failure
 *
 * Assumptions:
 *   - Called from a single thread so no mutual exclusion is required.
 *   - Never called from an interrupt handler.
 *
 *******************************************************************************/

<<<<<<< HEAD
int usbhost_enumerate(FAR struct usbhost_class_s *devclass);

#ifdef CONFIG_USBHOST_HUB
/*******************************************************************************
 * Name: usbhost_rh_connect
 *
 * Description:
 *   Registers USB host root hub
 *
 * Input Parameters:
 *   drvr - The USB host driver instance obtained as a parameter from the call to
 *      the class create() method.
 *
 * Returned Value:
 *
 * Assumptions:
 *
 *******************************************************************************/

int usbhost_rh_connect(FAR struct usbhost_driver_s *drvr);
#endif
=======
int usbhost_enumerate(FAR struct usbhost_driver_s *drvr, uint8_t funcaddr,
                      FAR struct usbhost_class_s **devclass);
>>>>>>> f9fc49ae

#undef EXTERN
#if defined(__cplusplus)
}
#endif

#endif /* __INCLUDE_NUTTX_USB_USBHOST_H */<|MERGE_RESOLUTION|>--- conflicted
+++ resolved
@@ -137,13 +137,8 @@
  *
  ************************************************************************************/
 
-<<<<<<< HEAD
 #define CLASS_CONNECT(devclass,configdesc,desclen) \
   ((devclass)->connect(devclass,configdesc,desclen))
-=======
-#define CLASS_CONNECT(devclass,configdesc,desclen,funcaddr) \
-  ((devclass)->connect(devclass,configdesc,desclen, funcaddr))
->>>>>>> f9fc49ae
 
 /************************************************************************************
  * Name: CLASS_DISCONNECTED
@@ -1032,48 +1027,6 @@
 
 int usbhost_wlaninit(void);
 
-#ifdef CONFIG_USBHOST_HUB
-/****************************************************************************
- * Name: usbhost_ctrlxfer
- *
- * Description:
- *   Free transfer buffer memory.
- *
- * Input Parameters:
- *   priv - A reference to the class instance.
- *
- * Returned Values:
- *   On success, zero (OK) is returned.  On failure, an negated errno value
- *   is returned to indicate the nature of the failure.
- *
- ****************************************************************************/
-
-int usbhost_ctrlxfer(FAR struct usbhost_class_s *devclass, uint8_t type,
-                     uint8_t req, uint16_t value, uint16_t index,
-                     uint16_t len, FAR uint8_t *buffer);
-#endif
-
-#ifdef CONFIG_USBHOST_HUB
-/****************************************************************************
- * Name: usbhost_intxfer
- *
- * Description:
- *   Free transfer buffer memory.
- *
- * Input Parameters:
- *   priv - A reference to the class instance.
- *
- * Returned Values:
- *   On success, zero (OK) is returned.  On failure, an negated errno value
- *   is returned to indicate the nature of the failure.
- *
- ****************************************************************************/
-
-int usbhost_intxfer(FAR struct usbhost_class_s *devclass,
-                    FAR struct usbhost_transfer_s *xfer,
-                    void (*callback)(FAR struct usbhost_transfer_s *));
-#endif
-
 /*******************************************************************************
  * Name: usbhost_enumerate
  *
@@ -1088,20 +1041,10 @@
  *   charge of the sequence of operations.
  *
  * Input Parameters:
-<<<<<<< HEAD
  *   devclass - USB class information common across all classes. Whoever calls
  *     enumerate should fill address, speed, driver and parent class
  *     pointer. Enumeration will fill the control endpoint ep0,
  *     transaction translator (if applicable) and private data
-=======
- *   drvr - The USB host driver instance obtained as a parameter from the call to
- *      the class create() method.
- *   funcaddr - The USB address of the function containing the endpoint that EP0
- *     controls
- *   devclass - If the class driver for the device is successful located
- *      and bound to the driver, the allocated class instance is returned into
- *      this caller-provided memory location.
->>>>>>> f9fc49ae
  *
  * Returned Values:
  *   On success, zero (OK) is returned. On a failure, a negated errno value is
@@ -1113,8 +1056,51 @@
  *
  *******************************************************************************/
 
-<<<<<<< HEAD
 int usbhost_enumerate(FAR struct usbhost_class_s *devclass);
+
+/****************************************************************************
+ * Name: usbhost_ctrlxfer
+ *
+ * Description:
+ *   Free transfer buffer memory.
+ *
+ * Input Parameters:
+ *   devclass - A reference to the class instance.
+ *   type, req, value, index, len - Describes the control transfer
+ *   buffer - Data accompanying the control transfer
+ *
+ * Returned Values:
+ *   On success, zero (OK) is returned.  On failure, an negated errno value
+ *   is returned to indicate the nature of the failure.
+ *
+ ****************************************************************************/
+
+int usbhost_ctrlxfer(FAR struct usbhost_class_s *devclass, uint8_t type,
+                     uint8_t req, uint16_t value, uint16_t index,
+                     uint16_t len, FAR uint8_t *buffer);
+
+#ifdef CONFIG_USBHOST_HUB
+/****************************************************************************
+ * Name: usbhost_intxfer
+ *
+ * Description:
+ *   Free transfer buffer memory.
+ *
+ * Input Parameters:
+ *   devclass - A reference to the class instance.
+ *   xfer - Describes the transfer to be performed
+ *   callback - The transfer complete callback
+ *
+ * Returned Values:
+ *   On success, zero (OK) is returned.  On failure, an negated errno value
+ *   is returned to indicate the nature of the failure.
+ *
+ ****************************************************************************/
+
+int usbhost_intxfer(FAR struct usbhost_class_s *devclass,
+                    FAR struct usbhost_transfer_s *xfer,
+                    void (*callback)(FAR struct usbhost_transfer_s *));
+#endif
 
 #ifdef CONFIG_USBHOST_HUB
 /*******************************************************************************
@@ -1135,10 +1121,6 @@
 
 int usbhost_rh_connect(FAR struct usbhost_driver_s *drvr);
 #endif
-=======
-int usbhost_enumerate(FAR struct usbhost_driver_s *drvr, uint8_t funcaddr,
-                      FAR struct usbhost_class_s **devclass);
->>>>>>> f9fc49ae
 
 #undef EXTERN
 #if defined(__cplusplus)
